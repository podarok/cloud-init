# vi: ts=4 expandtab
#
#    Copyright (C) 2013 Yahoo! Inc.
#
#    This program is free software: you can redistribute it and/or modify
#    it under the terms of the GNU General Public License version 3, as
#    published by the Free Software Foundation.
#
#    This program is distributed in the hope that it will be useful,
#    but WITHOUT ANY WARRANTY; without even the implied warranty of
#    MERCHANTABILITY or FITNESS FOR A PARTICULAR PURPOSE.  See the
#    GNU General Public License for more details.
#
#    You should have received a copy of the GNU General Public License
#    along with this program.  If not, see <http://www.gnu.org/licenses/>.

<<<<<<< HEAD
"""
**Summary:** helper to debug cloud-init *internal* datastructures.

**Description:** This module will enable for outputting various internal
information that cloud-init sources provide to either a file or to the output
console/log location that this cloud-init has been configured with when
running.

It can be configured with the following option structure::

    debug:
       verbose: (defaulting to true)
       output: (location to write output, defaulting to console + log)

.. note::

    Log configurations are not output.
"""

from cloudinit import type_utils
from cloudinit import util
=======
>>>>>>> 2d9d3811
import copy
from StringIO import StringIO

from cloudinit import type_utils
from cloudinit import util

SKIP_KEYS = frozenset(['log_cfgs'])


def _make_header(text):
    header = StringIO()
    header.write("-" * 80)
    header.write("\n")
    header.write(text.center(80, ' '))
    header.write("\n")
    header.write("-" * 80)
    header.write("\n")
    return header.getvalue()


def _dumps(obj):
    text = util.yaml_dumps(obj, explicit_start=False, explicit_end=False)
    return text.rstrip()


def handle(name, cfg, cloud, log, args):
    """Handler method activated by cloud-init."""

    verbose = util.get_cfg_by_path(cfg, ('debug', 'verbose'), default=True)
    if args:
        # if args are provided (from cmdline) then explicitly set verbose
        out_file = args[0]
        verbose = True
    else:
        out_file = util.get_cfg_by_path(cfg, ('debug', 'output'))

    if not verbose:
        log.debug(("Skipping module named %s,"
                   " verbose printing disabled"), name)
        return
    # Clean out some keys that we just don't care about showing...
    dump_cfg = copy.deepcopy(cfg)
    for k in SKIP_KEYS:
        dump_cfg.pop(k, None)
    all_keys = list(dump_cfg.keys())
    for k in all_keys:
        if k.startswith("_"):
            dump_cfg.pop(k, None)
    # Now dump it...
    to_print = StringIO()
    to_print.write(_make_header("Config"))
    to_print.write(_dumps(dump_cfg))
    to_print.write("\n")
    to_print.write(_make_header("MetaData"))
    to_print.write(_dumps(cloud.datasource.metadata))
    to_print.write("\n")
    to_print.write(_make_header("Misc"))
    to_print.write("Datasource: %s\n" %
                   (type_utils.obj_name(cloud.datasource)))
    to_print.write("Distro: %s\n" % (type_utils.obj_name(cloud.distro)))
    to_print.write("Hostname: %s\n" % (cloud.get_hostname(True)))
    to_print.write("Instance ID: %s\n" % (cloud.get_instance_id()))
    to_print.write("Locale: %s\n" % (cloud.get_locale()))
    to_print.write("Launch IDX: %s\n" % (cloud.launch_index))
    contents = to_print.getvalue()
    content_to_file = []
    for line in contents.splitlines():
        line = "ci-info: %s\n" % (line)
        content_to_file.append(line)
    if out_file:
        util.write_file(out_file, "".join(content_to_file), 0644, "w")
    else:
        util.multi_log("".join(content_to_file), console=True, stderr=False)<|MERGE_RESOLUTION|>--- conflicted
+++ resolved
@@ -14,7 +14,6 @@
 #    You should have received a copy of the GNU General Public License
 #    along with this program.  If not, see <http://www.gnu.org/licenses/>.
 
-<<<<<<< HEAD
 """
 **Summary:** helper to debug cloud-init *internal* datastructures.
 
@@ -34,10 +33,6 @@
     Log configurations are not output.
 """
 
-from cloudinit import type_utils
-from cloudinit import util
-=======
->>>>>>> 2d9d3811
 import copy
 from StringIO import StringIO
 
